--- conflicted
+++ resolved
@@ -228,14 +228,6 @@
             Err::TranscodingError("No scene loaded for writing".to_string())
         })?;
 
-<<<<<<< HEAD
-=======
-        // Debug output for metadata
-        if let Some(mesh_features) = scene.metadata().get_entry("mesh_features_json") {
-            println!("DEBUG: mesh_features_json: {}", mesh_features);
-        }
-
->>>>>>> 47c9ecdf
         self.gltf_encoder.encode_scene_to_buffer(
             scene,
             writer,
@@ -294,14 +286,9 @@
     fn test_transcode_buffer_equals_transcode_file() {
         // Read the actual Duck.glb test file
         // let test_glb_path = "../private_tests/bad_files/39769_bldg_Building.glb";
-<<<<<<< HEAD
         // let test_glb_path = "tests/data/Duck/Duck.glb";
         let test_glb_path = "../19884_bldg_Building.glb";
         let test_glb = std::fs::read(test_glb_path).expect("Failed to read input glb test file");
-=======
-        let test_glb_path = "tests/data/Duck/Duck.glb";
-        let test_glb = std::fs::read(test_glb_path).expect("Failed to read Duck.glb test file");
->>>>>>> 47c9ecdf
         
         // Create transcoder with default options
         let mut transcoder1 = DracoTranscoder::create(None).unwrap();
@@ -316,13 +303,8 @@
         
         // Write test GLB to a temporary file for file-based transcoding
         let temp_dir = std::env::temp_dir();
-<<<<<<< HEAD
         let input_path = temp_dir.join("test_gltf_input.glb");
         let output_path = temp_dir.join("test_gltf_output.glb");
-=======
-        let input_path = temp_dir.join("test_duck_input.glb");
-        let output_path = temp_dir.join("test_duck_output.glb");
->>>>>>> 47c9ecdf
         
         std::fs::write(&input_path, &test_glb)
             .expect("Failed to write temporary input file");
@@ -339,7 +321,6 @@
         let file_output = std::fs::read(&output_path)
             .expect("Failed to read output file");
         
-<<<<<<< HEAD
         // Clean up input file
         let _ = std::fs::remove_file(&input_path);
         
@@ -473,16 +454,5 @@
         assert_eq!(successful_runs, 1000, "Not all runs were successful");
         assert_eq!(unique_hashes.len(), 1, "Outputs have different hashes - not deterministic");
         assert_eq!(unique_sizes.len(), 1, "Outputs have different sizes - not deterministic");
-=======
-        // Clean up temporary files
-        let _ = std::fs::remove_file(&input_path);
-        let _ = std::fs::remove_file(&output_path);
-        
-        // Compare outputs
-        assert_eq!(buffer_output.len(), file_output.len(), 
-            "transcode_buffer and transcode_file outputs have different lengths");
-        assert_eq!(buffer_output, file_output, 
-            "transcode_buffer output should match transcode_file output");
->>>>>>> 47c9ecdf
     }
 }