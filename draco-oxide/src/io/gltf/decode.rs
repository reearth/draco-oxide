--- conflicted
+++ resolved
@@ -577,7 +577,6 @@
         let accessor = &accessors[accessor_index];
         
         // Extract accessor properties
-<<<<<<< HEAD
         // Note: bufferView might be missing for accessors that are part of Draco-compressed data
         let buffer_view_index = match accessor.get("bufferView").and_then(|bv| bv.as_u64()) {
             Some(bv) => bv as usize,
@@ -587,11 +586,6 @@
                 return Ok(None);
             }
         };
-=======
-        let buffer_view_index = accessor.get("bufferView")
-            .and_then(|bv| bv.as_u64())
-            .ok_or_else(|| Err::LoadError("Accessor missing bufferView".to_string()))? as usize;
->>>>>>> 47c9ecdf
         
         let byte_offset = accessor.get("byteOffset")
             .and_then(|bo| bo.as_u64())
@@ -798,11 +792,7 @@
             // Check for required extensions.
             for extension in gltf_model.extensions_required() {
                 match extension {
-<<<<<<< HEAD
                     "KHR_materials_unlit" | "KHR_texture_transform" | "KHR_draco_mesh_compression" | "EXT_mesh_features" | "EXT_texture_webp" => {
-=======
-                    "KHR_materials_unlit" | "KHR_texture_transform" | "KHR_draco_mesh_compression" | "EXT_mesh_features" => {
->>>>>>> 47c9ecdf
                         // These extensions are supported
                     }
                     _ => {
@@ -1660,12 +1650,9 @@
         // Add mesh features to the scene
         self.add_mesh_features_to_scene(scene)?;
         
-<<<<<<< HEAD
         // Add property table buffer data to the scene for preservation during encoding
         self.add_property_table_buffer_data_to_scene(scene)?;
         
-=======
->>>>>>> 47c9ecdf
         // Add WebP information to the scene metadata for restoration during encoding
         if let Some(ref webp_info) = self.webp_info {
             scene.metadata_mut().add_entry("webp_info".to_string(), webp_info.clone());
